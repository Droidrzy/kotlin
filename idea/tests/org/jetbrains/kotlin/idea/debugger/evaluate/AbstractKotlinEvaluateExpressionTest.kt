--- conflicted
+++ resolved
@@ -113,16 +113,14 @@
 
         createDebugProcess(path)
 
-<<<<<<< HEAD
         val count = InTextDirectivesUtils.getPrefixedInt(fileText, "// STEP_INTO: ") ?: 0
         if (count > 0) {
             for (i in 1..count) {
                 doOnBreakpoint { this.stepInto(false, null) }
             }
         }
-=======
-        doStepping(path)
->>>>>>> 239097a3
+
+        // doStepping(path)
 
         doOnBreakpoint {
             val exceptions = linkedMapOf<String, Throwable>()
